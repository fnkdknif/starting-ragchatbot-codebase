"""
Shared test fixtures for RAG chatbot tests
"""

import os
import shutil
import sys
<<<<<<< HEAD
from typing import List, Tuple
from unittest.mock import MagicMock, AsyncMock
from fastapi.testclient import TestClient
=======
import tempfile

import pytest
>>>>>>> 46924031

# Add parent directory to path to import modules
sys.path.insert(0, os.path.abspath(os.path.join(os.path.dirname(__file__), "..")))

from config import Config
<<<<<<< HEAD
from rag_system import RAGSystem
=======
from models import Course, CourseChunk, Lesson
from search_tools import CourseOutlineTool, CourseSearchTool, ToolManager
from vector_store import VectorStore
>>>>>>> 46924031


@pytest.fixture
def temp_chroma_db():
    """Create a temporary ChromaDB directory for testing"""
    temp_dir = tempfile.mkdtemp()
    yield temp_dir
    # Cleanup after test
    shutil.rmtree(temp_dir, ignore_errors=True)


@pytest.fixture
def test_config(temp_chroma_db):
    """Create a test configuration"""
    config = Config()
    config.CHROMA_PATH = temp_chroma_db
    config.MAX_RESULTS = 5
    config.CHUNK_SIZE = 800
    config.CHUNK_OVERLAP = 100
    config.ANTHROPIC_API_KEY = "test-api-key"
    return config


@pytest.fixture
def mock_course_data():
    """Create mock course data for testing"""
    course = Course(
        title="Test Course on AI",
        course_link="https://example.com/course",
        instructor="Test Instructor",
        lessons=[
            Lesson(
                lesson_number=0,
                title="Introduction to AI",
                lesson_link="https://example.com/lesson/0",
            ),
            Lesson(
                lesson_number=1,
                title="Machine Learning Basics",
                lesson_link="https://example.com/lesson/1",
            ),
            Lesson(
                lesson_number=2,
                title="Deep Learning Fundamentals",
                lesson_link="https://example.com/lesson/2",
            ),
        ],
    )

    chunks = [
        CourseChunk(
            content="Lesson 0 content: Artificial Intelligence is the simulation of human intelligence by machines. It involves learning, reasoning, and self-correction.",
            course_title="Test Course on AI",
            lesson_number=0,
            chunk_index=0,
        ),
        CourseChunk(
            content="AI has many applications including natural language processing, computer vision, and robotics.",
            course_title="Test Course on AI",
            lesson_number=0,
            chunk_index=1,
        ),
        CourseChunk(
            content="Course Test Course on AI Lesson 1 content: Machine Learning is a subset of AI that enables systems to learn from data. Supervised learning uses labeled data.",
            course_title="Test Course on AI",
            lesson_number=1,
            chunk_index=2,
        ),
        CourseChunk(
            content="Unsupervised learning finds patterns in unlabeled data. Common algorithms include k-means clustering and principal component analysis.",
            course_title="Test Course on AI",
            lesson_number=1,
            chunk_index=3,
        ),
        CourseChunk(
            content="Course Test Course on AI Lesson 2 content: Deep Learning uses neural networks with multiple layers. Convolutional neural networks are used for image processing.",
            course_title="Test Course on AI",
            lesson_number=2,
            chunk_index=4,
        ),
    ]

    return course, chunks


@pytest.fixture
def vector_store_with_data(test_config, mock_course_data):
    """Create a vector store populated with test data"""
    course, chunks = mock_course_data

    store = VectorStore(
        chroma_path=test_config.CHROMA_PATH,
        embedding_model=test_config.EMBEDDING_MODEL,
        max_results=test_config.MAX_RESULTS,
    )

    # Add course metadata and content
    store.add_course_metadata(course)
    store.add_course_content(chunks)

    return store


@pytest.fixture
def course_search_tool(vector_store_with_data):
    """Create a CourseSearchTool with populated data"""
    return CourseSearchTool(vector_store_with_data)


@pytest.fixture
def course_outline_tool(vector_store_with_data):
    """Create a CourseOutlineTool with populated data"""
    return CourseOutlineTool(vector_store_with_data)


@pytest.fixture
def tool_manager(course_search_tool, course_outline_tool):
    """Create a ToolManager with registered tools"""
    manager = ToolManager()
    manager.register_tool(course_search_tool)
    manager.register_tool(course_outline_tool)
    return manager


@pytest.fixture
def mock_anthropic_response_no_tools():
    """Mock Anthropic API response without tool use"""

    class MockContent:
        def __init__(self, text):
            self.text = text
            self.type = "text"

    class MockResponse:
        def __init__(self):
            self.content = [MockContent("This is a test response from the AI.")]
            self.stop_reason = "end_turn"

    return MockResponse()


@pytest.fixture
def mock_anthropic_response_with_tool():
    """Mock Anthropic API response with tool use"""

    class MockToolContent:
        def __init__(self):
            self.type = "tool_use"
            self.id = "tool_123"
            self.name = "search_course_content"
            self.input = {
                "query": "machine learning",
                "course_name": None,
                "lesson_number": None,
            }

    class MockResponse:
        def __init__(self):
            self.content = [MockToolContent()]
            self.stop_reason = "tool_use"

    return MockResponse()


@pytest.fixture
def mock_anthropic_response_final():
    """Mock final Anthropic API response after tool execution"""

    class MockContent:
        def __init__(self, text):
            self.text = text
            self.type = "text"

    class MockResponse:
        def __init__(self):
            self.content = [
                MockContent(
                    "Machine Learning is a subset of AI that enables systems to learn from data."
                )
            ]
            self.stop_reason = "end_turn"

    return MockResponse()


# API Testing Fixtures

@pytest.fixture
def test_rag_system(test_config, mock_course_data):
    """Create a RAGSystem instance for testing"""
    rag = RAGSystem(test_config)

    # Add test data
    course, chunks = mock_course_data
    rag.vector_store.add_course_metadata(course)
    rag.vector_store.add_course_content(chunks)

    return rag


@pytest.fixture
def test_app(test_rag_system):
    """Create a test FastAPI app without static file mounting"""
    from fastapi import FastAPI, HTTPException
    from fastapi.middleware.cors import CORSMiddleware
    from pydantic import BaseModel
    from typing import List, Optional, Dict

    # Create test app
    app = FastAPI(title="Course Materials RAG System - Test", root_path="")

    # Add CORS middleware
    app.add_middleware(
        CORSMiddleware,
        allow_origins=["*"],
        allow_credentials=True,
        allow_methods=["*"],
        allow_headers=["*"],
    )

    # Request/Response models
    class QueryRequest(BaseModel):
        query: str
        session_id: Optional[str] = None

    class QueryResponse(BaseModel):
        answer: str
        sources: List[Dict[str, Optional[str]]]
        session_id: str

    class CourseStats(BaseModel):
        total_courses: int
        course_titles: List[str]

    # Endpoints
    @app.post("/api/query", response_model=QueryResponse)
    async def query_documents(request: QueryRequest):
        try:
            session_id = request.session_id
            if not session_id:
                session_id = test_rag_system.session_manager.create_session()

            answer, sources = test_rag_system.query(request.query, session_id)

            return QueryResponse(
                answer=answer,
                sources=sources,
                session_id=session_id
            )
        except Exception as e:
            raise HTTPException(status_code=500, detail=str(e))

    @app.get("/api/courses", response_model=CourseStats)
    async def get_course_stats():
        try:
            analytics = test_rag_system.get_course_analytics()
            return CourseStats(
                total_courses=analytics["total_courses"],
                course_titles=analytics["course_titles"]
            )
        except Exception as e:
            raise HTTPException(status_code=500, detail=str(e))

    return app


@pytest.fixture
def client(test_app):
    """Create a test client for the FastAPI app"""
    return TestClient(test_app)


@pytest.fixture
def mock_rag_system(test_config, mock_course_data):
    """Create a mock RAGSystem for API testing without real AI calls"""
    rag = RAGSystem(test_config)

    # Add test data
    course, chunks = mock_course_data
    rag.vector_store.add_course_metadata(course)
    rag.vector_store.add_course_content(chunks)

    # Mock the query method to avoid real AI calls
    original_query = rag.query

    def mock_query(query: str, session_id: str):
        # Return mock response
        return (
            "This is a mock response about machine learning.",
            [
                {
                    "course_title": "Test Course on AI",
                    "lesson_number": 1,
                    "course_link": "https://example.com/course",
                    "lesson_link": "https://example.com/lesson/1"
                }
            ]
        )

    rag.query = mock_query
    return rag


@pytest.fixture
def mock_app(test_config, mock_course_data, mocker):
    """Create a test FastAPI app with mocked AI generator"""
    from fastapi import FastAPI, HTTPException
    from pydantic import BaseModel
    from typing import List, Optional, Dict

    # Create RAG system with test data
    rag = RAGSystem(test_config)
    course, chunks = mock_course_data
    rag.vector_store.add_course_metadata(course)
    rag.vector_store.add_course_content(chunks)

    # Mock the AI generator's generate_response method
    def mock_generate_response(query, conversation_history=None, tools=None, tool_manager=None):
        return "This is a mock response about machine learning."

    mocker.patch.object(
        rag.ai_generator,
        'generate_response',
        side_effect=mock_generate_response
    )

    # Also need to mock tool manager sources
    mocker.patch.object(
        rag.tool_manager,
        'get_last_sources',
        return_value=[
            {
                "course_title": "Test Course on AI",
                "lesson_number": "1",
                "course_link": "https://example.com/course",
                "lesson_link": "https://example.com/lesson/1"
            }
        ]
    )

    app = FastAPI(title="Course Materials RAG System - Mock Test")

    class QueryRequest(BaseModel):
        query: str
        session_id: Optional[str] = None

    class QueryResponse(BaseModel):
        answer: str
        sources: List[Dict[str, Optional[str]]]
        session_id: str

    class CourseStats(BaseModel):
        total_courses: int
        course_titles: List[str]

    @app.post("/api/query", response_model=QueryResponse)
    async def query_documents(request: QueryRequest):
        try:
            session_id = request.session_id or rag.session_manager.create_session()
            answer, sources = rag.query(request.query, session_id)
            return QueryResponse(answer=answer, sources=sources, session_id=session_id)
        except Exception as e:
            raise HTTPException(status_code=500, detail=str(e))

    @app.get("/api/courses", response_model=CourseStats)
    async def get_course_stats():
        try:
            analytics = rag.get_course_analytics()
            return CourseStats(
                total_courses=analytics["total_courses"],
                course_titles=analytics["course_titles"]
            )
        except Exception as e:
            raise HTTPException(status_code=500, detail=str(e))

    return app


@pytest.fixture
def mock_client(mock_app):
    """Create a test client with mocked RAG system"""
    return TestClient(mock_app)<|MERGE_RESOLUTION|>--- conflicted
+++ resolved
@@ -5,27 +5,21 @@
 import os
 import shutil
 import sys
-<<<<<<< HEAD
+import tempfile
 from typing import List, Tuple
 from unittest.mock import MagicMock, AsyncMock
 from fastapi.testclient import TestClient
-=======
-import tempfile
 
 import pytest
->>>>>>> 46924031
 
 # Add parent directory to path to import modules
 sys.path.insert(0, os.path.abspath(os.path.join(os.path.dirname(__file__), "..")))
 
 from config import Config
-<<<<<<< HEAD
 from rag_system import RAGSystem
-=======
 from models import Course, CourseChunk, Lesson
 from search_tools import CourseOutlineTool, CourseSearchTool, ToolManager
 from vector_store import VectorStore
->>>>>>> 46924031
 
 
 @pytest.fixture
