--- conflicted
+++ resolved
@@ -15,8 +15,12 @@
     "pytest>=8.0.0",
     "pytest-asyncio>=0.23.0",
     "pytest-mock>=3.12.0",
-<<<<<<< HEAD
     "httpx>=0.27.0",
+    "pytest-cov>=6.0.0",
+    "black>=24.0.0",
+    "ruff>=0.8.0",
+    "mypy>=1.13.0",
+    "pre-commit>=4.0.0",
 ]
 
 [tool.pytest.ini_options]
@@ -36,13 +40,6 @@
     "api: API endpoint tests",
 ]
 asyncio_default_fixture_loop_scope = "function"
-=======
-    "pytest-cov>=6.0.0",
-    "black>=24.0.0",
-    "ruff>=0.8.0",
-    "mypy>=1.13.0",
-    "pre-commit>=4.0.0",
-]
 
 [tool.black]
 line-length = 88
@@ -116,5 +113,4 @@
 
 [[tool.mypy.overrides]]
 module = "sentence_transformers.*"
-ignore_missing_imports = true
->>>>>>> 46924031
+ignore_missing_imports = true